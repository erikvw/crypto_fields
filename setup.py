# -*- coding: utf-8 -*-
import os
from setuptools import setup
from setuptools import find_packages

with open(os.path.join(os.path.dirname(__file__), 'README.md')) as readme:
    README = readme.read()

# allow setup.py to be run from any path
os.chdir(os.path.normpath(os.path.join(os.path.abspath(__file__), os.pardir)))

setup(
    name='django-crypto-fields',
<<<<<<< HEAD
    version='0.1.4',
=======
    version='0.1.5',
>>>>>>> 78e9ecb8
    author=u'Erik van Widenfelt',
    author_email='ew2789@gmail.com',
    packages=find_packages(),
    include_package_data=True,
    url='http://github/erikvw/django-crypto-fields',
    license='GPL licence, see LICENCE',
    description='Add encrypted field classes and more to your Django models.',
    long_description=README,
    zip_safe=False,
    keywords='django fields encryption security',
    install_requires=[
        'Django>=1.7',
        'pycrypto>=2.6.1',
        'django-extensions>=1.5.5',
        'unipath>=1.1',
    ],
    classifiers=[
        'Environment :: Web Environment',
        'Framework :: Django',
        'Intended Audience :: Developers',
        'License :: OSI Approved :: GNU General Public License (GPL)',
        'Operating System :: OS Independent',
        'Programming Language :: Python',
        # 'Programming Language :: Python :: 3',
        # 'Programming Language :: Python :: 3.2',
        'Programming Language :: Python :: 3.4',
        'Topic :: Security :: Cryptography',
        'Topic :: Internet :: WWW/HTTP',
        'Topic :: Internet :: WWW/HTTP :: Dynamic Content',
    ],
)<|MERGE_RESOLUTION|>--- conflicted
+++ resolved
@@ -11,11 +11,7 @@
 
 setup(
     name='django-crypto-fields',
-<<<<<<< HEAD
-    version='0.1.4',
-=======
     version='0.1.5',
->>>>>>> 78e9ecb8
     author=u'Erik van Widenfelt',
     author_email='ew2789@gmail.com',
     packages=find_packages(),
@@ -26,12 +22,6 @@
     long_description=README,
     zip_safe=False,
     keywords='django fields encryption security',
-    install_requires=[
-        'Django>=1.7',
-        'pycrypto>=2.6.1',
-        'django-extensions>=1.5.5',
-        'unipath>=1.1',
-    ],
     classifiers=[
         'Environment :: Web Environment',
         'Framework :: Django',
